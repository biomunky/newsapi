[package]
name = "newsapi"
version = "0.1.0"
authors = ["biomunky <biomunky@gmail.com>"]
edition = "2018"

[lib]   
name="newsapi"
path="src/lib.rs"

[[bin]]
name = "newsbin"
path = "src/bin.rs"

[dependencies]
lazy_static = "1.3"
chrono = {version = "0.4", features = ["serde"]}
reqwest = "0.9"
custom_error = "1.6.0"
percent-encoding = "1.0"
url = "1.7"
<<<<<<< HEAD
enum-map = "0.5"
=======
serde = "1.0"
serde_json = "1.0"
serde_derive = "1.0"
>>>>>>> 41611fb1
<|MERGE_RESOLUTION|>--- conflicted
+++ resolved
@@ -19,10 +19,7 @@
 custom_error = "1.6.0"
 percent-encoding = "1.0"
 url = "1.7"
-<<<<<<< HEAD
-enum-map = "0.5"
-=======
 serde = "1.0"
 serde_json = "1.0"
 serde_derive = "1.0"
->>>>>>> 41611fb1
+enum-map = "0.5"