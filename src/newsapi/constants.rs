--- conflicted
+++ resolved
@@ -23,7 +23,6 @@
         let options = vec!["relevancy", "popularity", "publishedAt"];
         HashSet::from_iter(options)
     };
-<<<<<<< HEAD
     pub static ref COUNTRY_LOOKUP: EnumMap<Country, &'static str> = enum_map! {
         Country::Argentina => "ar",
         Country::Australia => "au",
@@ -98,17 +97,6 @@
         Language::Urdu => "ud",
         Language::Chinese => "zh",
     };
-}
-
-#[derive(Debug)]
-pub enum Category {
-    Business,
-    Entertainment,
-    General,
-    Health,
-    Science,
-    Sports,
-    Technology,
 }
 
 #[derive(Debug, Enum)]
@@ -187,7 +175,6 @@
     NorthernSami,
     Urdu,
     Chinese,
-=======
 }
 
 #[derive(Debug, Serialize, Deserialize)]
@@ -206,5 +193,4 @@
     Sports,
     #[serde(rename = "technology")]
     Technology,
->>>>>>> 41611fb1
 }