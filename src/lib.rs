--- conflicted
+++ resolved
@@ -1,11 +1,7 @@
 #[macro_use]
 extern crate lazy_static;
-<<<<<<< HEAD
 extern crate enum_map;
-//#[macro_use] extern crate custom_error;
-=======
 #[macro_use]
 extern crate serde_derive;
 extern crate serde;
->>>>>>> 41611fb1
 pub mod newsapi;