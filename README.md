--- conflicted
+++ resolved
@@ -21,46 +21,13 @@
 
 ## Notes
 
-<<<<<<< HEAD
 There are three endpoints
-=======
-### Three endpoints
->>>>>>> 0d8f1596
 
 1. [Top Headlines](https://newsapi.org/docs/endpoints/top-headlines)
 2. [Everything](https://newsapi.org/docs/endpoints/everything)
 3. [Sources](https://newsapi.org/docs/endpoints/sources)
 
-<<<<<<< HEAD
 Top Headlines and Everything endpoints are wrapped by an Article struct and Sources by a Source struct. Both currently provide limited functionality.
-=======
-### General Structure
-
-```json
-{
-    "status": "ok",
-    "totalResults": 36,
-    -
-    "articles": [
-        -
-        {
-            -
-            "source": {
-                "id": null,
-                "name": "Washingtonexaminer.com"
-            },
-            "author": "https://www.washingtonexaminer.com/author/becket-adams",
-            "title": "The New York Times is trying hard to clean up after AOC's Green New Deal mess - Washington Examiner",
-            "description": "It’s one thing for a newsroom to bend over backward and puff up a member of Congress. It’s another thing entirely to help that lawmaker push a lie.",
-            "url": "https://www.washingtonexaminer.com/opinion/the-new-york-times-is-trying-hard-to-clean-up-after-aocs-green-new-deal-mess",
-            "urlToImage": "https://mediadc.brightspotcdn.com/dims4/default/a1ee1e3/2147483647/strip/true/crop/2290x1202+0+0/resize/1200x630!/quality/90/?url=https%3A%2F%2Fmediadc.brightspotcdn.com%2F92%2Fab%2F23f9b7b84f76b964c4bd53007575%2Faoc-nyt.jpg",
-            "publishedAt": "2019-03-05T20:59:04Z",
-            "content": "Its one thing for a newsroom to bend over backward and puff up a member of Congress. Its another thing entirely to help that lawmaker push a lie. The New York Times did exactly that when it published a servile bit of spin this week in service of Rep. Alexand… [+3153 chars]"
-        }
-    ]
-}
-```
->>>>>>> 0d8f1596
 
 ## Examples
 As described in [The Cargo Book](https://doc.rust-lang.org/cargo/guide/project-layout.html) the project has some simple examples in examples/. These can be run via cargo after you've exported you NEWSAPI_KEY
